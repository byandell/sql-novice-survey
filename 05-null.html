<!DOCTYPE html>
<html>
  <head>
    <meta charset="utf-8">
    <meta name="generator" content="pandoc">
    <title>Software Carpentry: Databases and SQL</title>
    <link rel="shortcut icon" type="image/x-icon" href="/favicon.ico" />
    <meta name="viewport" content="width=device-width, initial-scale=1.0" />
    <link rel="stylesheet" type="text/css" href="css/bootstrap/bootstrap.css" />
    <link rel="stylesheet" type="text/css" href="css/bootstrap/bootstrap-theme.css" />
    <link rel="stylesheet" type="text/css" href="css/swc.css" />
    <link rel="alternate" type="application/rss+xml" title="Software Carpentry Blog" href="http://software-carpentry.org/feed.xml"/>
    <meta charset="UTF-8" />
    <!-- HTML5 shim, for IE6-8 support of HTML5 elements -->
    <!--[if lt IE 9]>
      <script src="http://html5shim.googlecode.com/svn/trunk/html5.js"></script>
    <![endif]-->
  </head>
  <body class="lesson">
    <div class="container card">
      <div class="banner">
        <a href="http://software-carpentry.org" title="Software Carpentry">
          <img alt="Software Carpentry banner" src="img/software-carpentry-banner.png" />
        </a>
      </div>
      <div class="row">
        <div class="col-md-10 col-md-offset-1">
          <h1 class="title">Databases and SQL</h1>
          <h2 class="subtitle">Missing Data</h2>
<<<<<<< HEAD
<div id="learning-objectives" class="objectives panel panel-warning">
<div class="panel-heading">
<h2><span class="glyphicon glyphicon-certificate"></span>Learning Objectives</h2>
</div>
<div class="panel-body">
=======
<div id="learning-objectives" class="objectives">
<h2 id="learning-objectives" class="objectives">Learning Objectives</h2>
>>>>>>> 5a5857d1
<ul>
<li>Explain how databases represent missing information.</li>
<li>Explain the three-valued logic databases use when manipulating missing information.</li>
<li>Write queries that handle missing information correctly.</li>
</ul>
</div>
</div>
<p>Real-world data is never complete --- there are always holes. Databases represent these holes using special value called <code>null</code>. <code>null</code> is not zero, <code>False</code>, or the empty string; it is a one-of-a-kind value that means &quot;nothing here&quot;. Dealing with <code>null</code> requires a few special tricks and some careful thinking.</p>
<p>To start, let's have a look at the <code>Visited</code> table. There are eight records, but #752 doesn't have a date --- or rather, its date is null:</p>
<pre class="sourceCode sql"><code class="sourceCode sql"><span class="kw">SELECT</span> * <span class="kw">FROM</span> Visited;</code></pre>
<table>
<thead>
<tr class="header">
<th align="left">ident</th>
<th align="left">site</th>
<th align="left">dated</th>
</tr>
</thead>
<tbody>
<tr class="odd">
<td align="left">619</td>
<td align="left">DR-1</td>
<td align="left">1927-02-08</td>
</tr>
<tr class="even">
<td align="left">622</td>
<td align="left">DR-1</td>
<td align="left">1927-02-10</td>
</tr>
<tr class="odd">
<td align="left">734</td>
<td align="left">DR-3</td>
<td align="left">1939-01-07</td>
</tr>
<tr class="even">
<td align="left">735</td>
<td align="left">DR-3</td>
<td align="left">1930-01-12</td>
</tr>
<tr class="odd">
<td align="left">751</td>
<td align="left">DR-3</td>
<td align="left">1930-02-26</td>
</tr>
<tr class="even">
<td align="left">752</td>
<td align="left">DR-3</td>
<td align="left">-null-</td>
</tr>
<tr class="odd">
<td align="left">837</td>
<td align="left">MSK-</td>
<td align="left">1932-01-14</td>
</tr>
<tr class="even">
<td align="left">844</td>
<td align="left">DR-1</td>
<td align="left">1932-03-22</td>
</tr>
</tbody>
</table>
<p>Null doesn't behave like other values. If we select the records that come before 1930:</p>
<pre class="sourceCode sql"><code class="sourceCode sql"><span class="kw">SELECT</span> * <span class="kw">FROM</span> Visited <span class="kw">WHERE</span> dated&lt;<span class="ot">&quot;1930-01-01&quot;</span>;</code></pre>
<table>
<thead>
<tr class="header">
<th align="left">ident</th>
<th align="left">site</th>
<th align="left">dated</th>
</tr>
</thead>
<tbody>
<tr class="odd">
<td align="left">619</td>
<td align="left">DR-1</td>
<td align="left">1927-02-08</td>
</tr>
<tr class="even">
<td align="left">622</td>
<td align="left">DR-1</td>
<td align="left">1927-02-10</td>
</tr>
</tbody>
</table>
<p>we get two results, and if we select the ones that come during or after 1930:</p>
<pre class="sourceCode sql"><code class="sourceCode sql"><span class="kw">SELECT</span> * <span class="kw">FROM</span> Visited <span class="kw">WHERE</span> dated&gt;=<span class="ot">&quot;1930-01-01&quot;</span>;</code></pre>
<table>
<thead>
<tr class="header">
<th align="left">ident</th>
<th align="left">site</th>
<th align="left">dated</th>
</tr>
</thead>
<tbody>
<tr class="odd">
<td align="left">734</td>
<td align="left">DR-3</td>
<td align="left">1939-01-07</td>
</tr>
<tr class="even">
<td align="left">735</td>
<td align="left">DR-3</td>
<td align="left">1930-01-12</td>
</tr>
<tr class="odd">
<td align="left">751</td>
<td align="left">DR-3</td>
<td align="left">1930-02-26</td>
</tr>
<tr class="even">
<td align="left">837</td>
<td align="left">MSK-</td>
<td align="left">1932-01-14</td>
</tr>
<tr class="odd">
<td align="left">844</td>
<td align="left">DR-1</td>
<td align="left">1932-03-22</td>
</tr>
</tbody>
</table>
<p>we get five, but record #752 isn't in either set of results. The reason is that <code>null&lt;'1930-01-01'</code> is neither true nor false: null means, &quot;We don't know,&quot; and if we don't know the value on the left side of a comparison, we don't know whether the comparison is true or false. Since databases represent &quot;don't know&quot; as null, the value of <code>null&lt;'1930-01-01'</code> is actually <code>null</code>. <code>null&gt;='1930-01-01'</code> is also null because we can't answer to that question either. And since the only records kept by a <code>WHERE</code> are those for which the test is true, record #752 isn't included in either set of results.</p>
<p>Comparisons aren't the only operations that behave this way with nulls. <code>1+null</code> is <code>null</code>, <code>5*null</code> is <code>null</code>, <code>log(null)</code> is <code>null</code>, and so on. In particular, comparing things to null with = and != produces null:</p>
<pre class="sourceCode sql"><code class="sourceCode sql"><span class="kw">SELECT</span> * <span class="kw">FROM</span> Visited <span class="kw">WHERE</span> dated=NULL;</code></pre>
<p>produces no output, and neither does:</p>
<pre class="sourceCode sql"><code class="sourceCode sql"><span class="kw">SELECT</span> * <span class="kw">FROM</span> Visited <span class="kw">WHERE</span> dated!=NULL;</code></pre>
<p>To check whether a value is <code>null</code> or not, we must use a special test <code>IS NULL</code>:</p>
<pre class="sourceCode sql"><code class="sourceCode sql"><span class="kw">SELECT</span> * <span class="kw">FROM</span> Visited <span class="kw">WHERE</span> dated <span class="kw">IS</span> <span class="kw">NULL</span>;</code></pre>
<table>
<thead>
<tr class="header">
<th align="left">ident</th>
<th align="left">site</th>
<th align="left">dated</th>
</tr>
</thead>
<tbody>
<tr class="odd">
<td align="left">752</td>
<td align="left">DR-3</td>
<td align="left">-null-</td>
</tr>
</tbody>
</table>
<p>or its inverse <code>IS NOT NULL</code>:</p>
<pre class="sourceCode sql"><code class="sourceCode sql"><span class="kw">SELECT</span> * <span class="kw">FROM</span> Visited <span class="kw">WHERE</span> dated <span class="kw">IS</span> <span class="kw">NOT</span> <span class="kw">NULL</span>;</code></pre>
<table>
<thead>
<tr class="header">
<th align="left">ident</th>
<th align="left">site</th>
<th align="left">dated</th>
</tr>
</thead>
<tbody>
<tr class="odd">
<td align="left">619</td>
<td align="left">DR-1</td>
<td align="left">1927-02-08</td>
</tr>
<tr class="even">
<td align="left">622</td>
<td align="left">DR-1</td>
<td align="left">1927-02-10</td>
</tr>
<tr class="odd">
<td align="left">734</td>
<td align="left">DR-3</td>
<td align="left">1939-01-07</td>
</tr>
<tr class="even">
<td align="left">735</td>
<td align="left">DR-3</td>
<td align="left">1930-01-12</td>
</tr>
<tr class="odd">
<td align="left">751</td>
<td align="left">DR-3</td>
<td align="left">1930-02-26</td>
</tr>
<tr class="even">
<td align="left">837</td>
<td align="left">MSK-</td>
<td align="left">1932-01-14</td>
</tr>
<tr class="odd">
<td align="left">844</td>
<td align="left">DR-1</td>
<td align="left">1932-03-22</td>
</tr>
</tbody>
</table>
<<<<<<< HEAD
<p>Null values cause headaches wherever they appear. For example, suppose we want to find all the salinity measurements that weren't taken by Lake. It's natural to write the query like this:</p>
<pre class="sourceCode sql"><code class="sourceCode sql"><span class="kw">SELECT</span> * <span class="kw">FROM</span> Survey <span class="kw">WHERE</span> quant=<span class="st">&#39;sal&#39;</span> <span class="kw">AND</span> person!=<span class="st">&#39;lake&#39;</span>;</code></pre>
=======
<p>Null values can cause headaches wherever they appear. For example, suppose we want to find all the salinity measurements that weren't taken by Lake. It's natural to write the query like this:</p>
<pre class="sourceCode sql"><code class="sourceCode sql"><span class="kw">select</span> * <span class="kw">from</span> Survey <span class="kw">where</span> quant=<span class="ot">&quot;sal&quot;</span> <span class="kw">and</span> person!=<span class="ot">&quot;lake&quot;</span>;</code></pre>
>>>>>>> 5a5857d1
<table>
<thead>
<tr class="header">
<th align="left">taken</th>
<th align="left">person</th>
<th align="left">quant</th>
<th align="left">reading</th>
</tr>
</thead>
<tbody>
<tr class="odd">
<td align="left">619</td>
<td align="left">dyer</td>
<td align="left">sal</td>
<td align="left">0.13</td>
</tr>
<tr class="even">
<td align="left">622</td>
<td align="left">dyer</td>
<td align="left">sal</td>
<td align="left">0.09</td>
</tr>
<tr class="odd">
<td align="left">752</td>
<td align="left">roe</td>
<td align="left">sal</td>
<td align="left">41.6</td>
</tr>
<tr class="even">
<td align="left">837</td>
<td align="left">roe</td>
<td align="left">sal</td>
<td align="left">22.5</td>
</tr>
</tbody>
</table>
<p>but this query filters omits the records where we don't know who took the measurement. Once again, the reason is that when <code>person</code> is <code>null</code>, the <code>!=</code> comparison produces <code>null</code>, so the record isn't kept in our results. If we want to keep these records we need to add an explicit check:</p>
<pre class="sourceCode sql"><code class="sourceCode sql"><span class="kw">SELECT</span> * <span class="kw">FROM</span> Survey <span class="kw">WHERE</span> quant=<span class="st">&#39;sal&#39;</span> <span class="kw">AND</span> (person!=<span class="st">&#39;lake&#39;</span> <span class="kw">OR</span> person <span class="kw">IS</span> <span class="kw">NULL</span>);</code></pre>
<table>
<thead>
<tr class="header">
<th align="left">taken</th>
<th align="left">person</th>
<th align="left">quant</th>
<th align="left">reading</th>
</tr>
</thead>
<tbody>
<tr class="odd">
<td align="left">619</td>
<td align="left">dyer</td>
<td align="left">sal</td>
<td align="left">0.13</td>
</tr>
<tr class="even">
<td align="left">622</td>
<td align="left">dyer</td>
<td align="left">sal</td>
<td align="left">0.09</td>
</tr>
<tr class="odd">
<td align="left">735</td>
<td align="left">-null-</td>
<td align="left">sal</td>
<td align="left">0.06</td>
</tr>
<tr class="even">
<td align="left">752</td>
<td align="left">roe</td>
<td align="left">sal</td>
<td align="left">41.6</td>
</tr>
<tr class="odd">
<td align="left">837</td>
<td align="left">roe</td>
<td align="left">sal</td>
<td align="left">22.5</td>
</tr>
</tbody>
</table>
<p>We still have to decide whether this is the right thing to do or not. If we want to be absolutely sure that we aren't including any measurements by Lake in our results, we need to exclude all the records for which we don't know who did the work.</p>
<<<<<<< HEAD
<div id="sorting-by-known-date" class="challenge panel panel-success">
<div class="panel-heading">
<h2><span class="glyphicon glyphicon-pencil"></span>Sorting by Known Date</h2>
</div>
<div class="panel-body">
<p>Write a query that sorts the records in <code>Visited</code> by date, omitting entries for which the date is not known (i.e., is null).</p>
</div>
</div>
<div id="null-in-a-set" class="challenge panel panel-success">
<div class="panel-heading">
<h2><span class="glyphicon glyphicon-pencil"></span>NULL in a Set</h2>
</div>
<div class="panel-body">
<p>What do you expect the query:</p>
<pre><code>SELECT * FROM Visited WHERE dated IN (&#39;1927-02-08&#39;, NULL);</code></pre>
<p>to produce? What does it actually produce?</p>
</div>
</div>
<div id="pros-and-cons-of-sentinels" class="challenge panel panel-success">
<div class="panel-heading">
<h2><span class="glyphicon glyphicon-pencil"></span>Pros and Cons of Sentinels</h2>
</div>
<div class="panel-body">
<p>Some database designers prefer to use a <a href="reference.html#sentinel-value">sentinel value</a>) to mark missing data rather than <code>null</code>. For example, they will use the date &quot;0000-00-00&quot; to mark a missing date, or -1.0 to mark a missing salinity or radiation reading (since actual readings cannot be negative). What does this simplify? What burdens or risks does it introduce?</p>
</div>
</div>
=======
<p>In contrast to arithmetic or Boolean operators, aggregation functions that combine multiple values, such as <code>min</code>, <code>max</code> or <code>avg</code>, <em>ignore</em> <code>null</code> values. In the majority of cases, this is a desirable output: for example, unknown values are thus not affecting our data when we are averaging it. Aggregation functions will be addressed in more detail in <a href="06-agg.html">the next section</a>.</p>
<h2 id="challenges" class="challenge">Challenges</h2>
<ol style="list-style-type: decimal">
<li><p>Write a query that sorts the records in <code>Visited</code> by date, omitting entries for which the date is not known (i.e., is <code>null</code>).</p></li>
<li><p>What do you expect following query to produce:</p>
<pre class="sourceCode sql"><code class="sourceCode sql"><span class="kw">select</span> * <span class="kw">from</span> Visited <span class="kw">where</span> dated <span class="kw">in</span> (<span class="st">&#39;1927-02-08&#39;</span>, <span class="kw">null</span>);</code></pre>
<p>What does it actually produce?</p></li>
<li><p>Some database designers prefer to use a <strong>sentinel value</strong> to mark missing data rather than <code>null</code>. For example, they will use the date &quot;0000-00-00&quot; to mark a missing date, or -1.0 to mark a missing salinity or radiation reading (since actual readings cannot be negative).</p>
<p>What does this simplify? What burdens or risks does it introduce?</p></li>
</ol>
>>>>>>> 5a5857d1
        </div>
      </div>
      <div class="footer">
        <a class="label swc-blue-bg" href="http://software-carpentry.org">Software Carpentry</a>
        <a class="label swc-blue-bg" href="https://github.com/swcarpentry/sql-novice-survey">Source</a>
        <a class="label swc-blue-bg" href="mailto:admin@software-carpentry.org">Contact</a>
        <a class="label swc-blue-bg" href="LICENSE.html">License</a>
      </div>
    </div>
    <!-- Javascript placed at the end of the document so the pages load faster -->
    <script src="http://software-carpentry.org/v5/js/jquery-1.9.1.min.js"></script>
    <script src="css/bootstrap/bootstrap-js/bootstrap.js"></script>
  </body>
</html><|MERGE_RESOLUTION|>--- conflicted
+++ resolved
@@ -27,16 +27,11 @@
         <div class="col-md-10 col-md-offset-1">
           <h1 class="title">Databases and SQL</h1>
           <h2 class="subtitle">Missing Data</h2>
-<<<<<<< HEAD
 <div id="learning-objectives" class="objectives panel panel-warning">
 <div class="panel-heading">
 <h2><span class="glyphicon glyphicon-certificate"></span>Learning Objectives</h2>
 </div>
 <div class="panel-body">
-=======
-<div id="learning-objectives" class="objectives">
-<h2 id="learning-objectives" class="objectives">Learning Objectives</h2>
->>>>>>> 5a5857d1
 <ul>
 <li>Explain how databases represent missing information.</li>
 <li>Explain the three-valued logic databases use when manipulating missing information.</li>
@@ -230,13 +225,8 @@
 </tr>
 </tbody>
 </table>
-<<<<<<< HEAD
-<p>Null values cause headaches wherever they appear. For example, suppose we want to find all the salinity measurements that weren't taken by Lake. It's natural to write the query like this:</p>
-<pre class="sourceCode sql"><code class="sourceCode sql"><span class="kw">SELECT</span> * <span class="kw">FROM</span> Survey <span class="kw">WHERE</span> quant=<span class="st">&#39;sal&#39;</span> <span class="kw">AND</span> person!=<span class="st">&#39;lake&#39;</span>;</code></pre>
-=======
 <p>Null values can cause headaches wherever they appear. For example, suppose we want to find all the salinity measurements that weren't taken by Lake. It's natural to write the query like this:</p>
 <pre class="sourceCode sql"><code class="sourceCode sql"><span class="kw">select</span> * <span class="kw">from</span> Survey <span class="kw">where</span> quant=<span class="ot">&quot;sal&quot;</span> <span class="kw">and</span> person!=<span class="ot">&quot;lake&quot;</span>;</code></pre>
->>>>>>> 5a5857d1
 <table>
 <thead>
 <tr class="header">
@@ -318,7 +308,7 @@
 </tbody>
 </table>
 <p>We still have to decide whether this is the right thing to do or not. If we want to be absolutely sure that we aren't including any measurements by Lake in our results, we need to exclude all the records for which we don't know who did the work.</p>
-<<<<<<< HEAD
+<p>In contrast to arithmetic or Boolean operators, aggregation functions that combine multiple values, such as <code>min</code>, <code>max</code> or <code>avg</code>, <em>ignore</em> <code>null</code> values. In the majority of cases, this is a desirable output: for example, unknown values are thus not affecting our data when we are averaging it. Aggregation functions will be addressed in more detail in <a href="06-agg.html">the next section</a>.</p>
 <div id="sorting-by-known-date" class="challenge panel panel-success">
 <div class="panel-heading">
 <h2><span class="glyphicon glyphicon-pencil"></span>Sorting by Known Date</h2>
@@ -345,18 +335,6 @@
 <p>Some database designers prefer to use a <a href="reference.html#sentinel-value">sentinel value</a>) to mark missing data rather than <code>null</code>. For example, they will use the date &quot;0000-00-00&quot; to mark a missing date, or -1.0 to mark a missing salinity or radiation reading (since actual readings cannot be negative). What does this simplify? What burdens or risks does it introduce?</p>
 </div>
 </div>
-=======
-<p>In contrast to arithmetic or Boolean operators, aggregation functions that combine multiple values, such as <code>min</code>, <code>max</code> or <code>avg</code>, <em>ignore</em> <code>null</code> values. In the majority of cases, this is a desirable output: for example, unknown values are thus not affecting our data when we are averaging it. Aggregation functions will be addressed in more detail in <a href="06-agg.html">the next section</a>.</p>
-<h2 id="challenges" class="challenge">Challenges</h2>
-<ol style="list-style-type: decimal">
-<li><p>Write a query that sorts the records in <code>Visited</code> by date, omitting entries for which the date is not known (i.e., is <code>null</code>).</p></li>
-<li><p>What do you expect following query to produce:</p>
-<pre class="sourceCode sql"><code class="sourceCode sql"><span class="kw">select</span> * <span class="kw">from</span> Visited <span class="kw">where</span> dated <span class="kw">in</span> (<span class="st">&#39;1927-02-08&#39;</span>, <span class="kw">null</span>);</code></pre>
-<p>What does it actually produce?</p></li>
-<li><p>Some database designers prefer to use a <strong>sentinel value</strong> to mark missing data rather than <code>null</code>. For example, they will use the date &quot;0000-00-00&quot; to mark a missing date, or -1.0 to mark a missing salinity or radiation reading (since actual readings cannot be negative).</p>
-<p>What does this simplify? What burdens or risks does it introduce?</p></li>
-</ol>
->>>>>>> 5a5857d1
         </div>
       </div>
       <div class="footer">
