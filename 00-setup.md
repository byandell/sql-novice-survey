--- conflicted
+++ resolved
@@ -24,7 +24,7 @@
 Create a directory where you will carry out the exercises for this lesson, and
 change to it using the <code>cd</code> command.
 
-Download the file [survey.db](http://files.software-carpentry.org/survey.db) into this 
+Download the file [survey.db](http://files.software-carpentry.org/survey.db) into this
 directory.
 
 ### Testing the installation
@@ -35,16 +35,8 @@
 
     sqlite3 survey.db
 
-<<<<<<< HEAD
-Then type the SQLite command <code>.tables</code> to list the tables in the database, and this SQL command:
-
-<code>select * from Site;</code>
-
-Make sure to include the semi-colon **;** at the end of the statement. You should see something like the following.
-=======
-Then type the SQLite command <code>.tables</code> to list the tables in the database.  
+Then type the SQLite command <code>.tables</code> to list the tables in the database.
 You should see something like the following.
->>>>>>> 366a4896
 
     SQLite version 3.8.8 2015-01-16 12:08:06
     Enter ".help" for usage hints.
@@ -52,8 +44,12 @@
     Person   Site     Survey   Visited
 
 
-Type the following SQL <code>SELECT</code> command. This <code>SELECT</code> statement 
-selects all (*) rows from the Site table. Complete your SQL statement with a semicolon.
+Type the following SQL <code>SELECT</code> command. This <code>SELECT</code> statement
+selects all (*) rows from the Site table.
+
+<code>select * from Site;</code>
+
+Complete your SQL statement with a semicolon.
 
     sqlite> select * from Site;
     DR-1|-49.85|-128.57
@@ -73,33 +69,7 @@
     MSK-4       -48.87      -123.4
 
 
-<<<<<<< HEAD
 #### Helpful Commands
-=======
-#### IPython notebook
-
-Create a new IPython notebook and run
-
-    import sqlite3
-
-This should complete without an error.
-
-In another cell, run
-
-    %install_ext https://raw.githubusercontent.com/benwaugh/sql-novice-survey/gh-pages/code/sqlitemagic.py
-
-This should give the following output:
-
-    Installed sqlitemagic.py. To use it, type:
-      %load_ext sqlitemagic
-
-Run this command as instructed, and then in a new cell run this:
-
-    %%sqlite survey.db
-    select * from Site
-
-You should see the contents of the <code>Site</code> table.
->>>>>>> 366a4896
 
 * For a list of useful system commands, enter <code>.help</code>
 * To exit sqlite and return to the shell command line, you can use either
