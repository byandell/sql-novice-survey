---
layout: page
title: Databases and SQL
subtitle: Filtering
minutes: 30
---
> ## Learning Objectives {.objectives}
>
> *   Write queries that select records that satisfy user-specified conditions.
> *   Explain the order in which the clauses in a query are executed.

One of the most powerful features of a database is
the ability to [filter](reference.html#filter) data,
i.e.,
to select only those records that match certain criteria.
For example,
suppose we want to see when a particular site was visited.
We can select these records from the `Visited` table
by using a `WHERE` clause in our query:

~~~ {.sql}
SELECT * FROM Visited WHERE site='DR-1';
~~~

|ident|site|dated     |
|-----|----|----------|
|619  |DR-1|1927-02-08|
|622  |DR-1|1927-02-10|
|844  |DR-1|1932-03-22|

The database manager executes this query in two stages.
First,
it checks at each row in the `Visited` table
to see which ones satisfy the `WHERE`.
It then uses the column names following the `SELECT` keyword
to determine what columns to display.

This processing order means that
we can filter records using `WHERE`
based on values in columns that aren't then displayed:

~~~ {.sql}
SELECT ident FROM Visited WHERE site='DR-1';
~~~

|ident|
|-----|
|619  |
|622  |
|844  |

<img src="fig/sql-filter.svg" alt="SQL Filtering in Action" />

We can use many other Boolean operators to filter our data.
For example,
we can ask for all information from the DR-1 site collected before 1930:

~~~ {.sql}
<<<<<<< HEAD
SELECT * FROM Visited WHERE (site="DR-1") AND (dated<"1930-00-00");
=======
SELECT * FROM Visited WHERE (site='DR-1') AND (dated<='1930-00-00');
>>>>>>> 3cc3a7d3
~~~

|ident|site|dated     |
|-----|----|----------|
|619  |DR-1|1927-02-08|
|622  |DR-1|1927-02-10|

(The parentheses around the individual tests aren't strictly required,
but they help make the query easier to read.)

> ## Date types {.callout}
>
> Most database managers have a special data type for dates.
> In fact, many have two:
> one for dates,
> such as "May 31, 1971",
> and one for durations,
> such as "31 days".
> SQLite doesn't:
> instead,
> it stores dates as either text
> (in the ISO-8601 standard format "YYYY-MM-DD HH:MM:SS.SSSS"),
> real numbers
> (the number of days since November 24, 4714 BCE),
> or integers
> (the number of seconds since midnight, January 1, 1970).
> If this sounds complicated,
> it is,
> but not nearly as complicated as figuring out
> [historical dates in Sweden](http://en.wikipedia.org/wiki/Swedish_calendar).

If we want to find out what measurements were taken by either Lake or Roerich,
we can combine the tests on their names using `OR`:

~~~ {.sql}
SELECT * FROM Survey WHERE person='lake' OR person='roe';
~~~

|taken|person|quant|reading|
|-----|------|-----|-------|
|734  |lake  |sal  |0.05   |
|751  |lake  |sal  |0.1    |
|752  |lake  |rad  |2.19   |
|752  |lake  |sal  |0.09   |
|752  |lake  |temp |-16.0  |
|752  |roe   |sal  |41.6   |
|837  |lake  |rad  |1.46   |
|837  |lake  |sal  |0.21   |
|837  |roe   |sal  |22.5   |
|844  |roe   |rad  |11.25  |

Alternatively,
we can use `IN` to see if a value is in a specific set:

~~~ {.sql}
SELECT * FROM Survey WHERE person IN ('lake', 'roe');
~~~

|taken|person|quant|reading|
|-----|------|-----|-------|
|734  |lake  |sal  |0.05   |
|751  |lake  |sal  |0.1    |
|752  |lake  |rad  |2.19   |
|752  |lake  |sal  |0.09   |
|752  |lake  |temp |-16.0  |
|752  |roe   |sal  |41.6   |
|837  |lake  |rad  |1.46   |
|837  |lake  |sal  |0.21   |
|837  |roe   |sal  |22.5   |
|844  |roe   |rad  |11.25  |

We can combine `AND` with `OR`,
but we need to be careful about which operator is executed first.
If we *don't* use parentheses,
we get this:

~~~ {.sql}
SELECT * FROM Survey WHERE quant='sal' AND person='lake' OR person='roe';
~~~

|taken|person|quant|reading|
|-----|------|-----|-------|
|734  |lake  |sal  |0.05   |
|751  |lake  |sal  |0.1    |
|752  |lake  |sal  |0.09   |
|752  |roe   |sal  |41.6   |
|837  |lake  |sal  |0.21   |
|837  |roe   |sal  |22.5   |
|844  |roe   |rad  |11.25  |

which is salinity measurements by Lake,
and *any* measurement by Roerich.
We probably want this instead:

~~~ {.sql}
SELECT * FROM Survey WHERE quant='sal' AND (person='lake' OR person='roe');
~~~

|taken|person|quant|reading|
|-----|------|-----|-------|
|734  |lake  |sal  |0.05   |
|751  |lake  |sal  |0.1    |
|752  |lake  |sal  |0.09   |
|752  |roe   |sal  |41.6   |
|837  |lake  |sal  |0.21   |
|837  |roe   |sal  |22.5   |

We can also filter by partial matches.
For example,
if we want to know something just about the site names beginning with "DR" we can use the `LIKE` keyword.
The percent symbol acts as a [wildcard](reference.html#wildcard),
matching any characters in that place.
It can be used at the beginning, middle, or end of the string:

~~~ {.sql}
SELECT * FROM Visited WHERE site LIKE 'DR%';
~~~

|ident|site |dated     | 
|-----|-----|----------|
|619  |DR-1 |1927-02-08|
|622  |DR-1 |1927-02-10|
|734  |DR-3 |1939-01-07|
|735  |DR-3 |1930-01-12|
|751  |DR-3 |1930-02-26|
|752  |DR-3 |          |
|844  |DR-1 |1932-03-22|




Finally,
we can use `DISTINCT` with `WHERE`
to give a second level of filtering:

~~~ {.sql}
SELECT DISTINCT person, quant FROM Survey WHERE person='lake' OR person='roe';
~~~

|person|quant|
|------|-----|
|lake  |sal  |
|lake  |rad  |
|lake  |temp |
|roe   |sal  |
|roe   |rad  |

But remember:
`DISTINCT` is applied to the values displayed in the chosen columns,
not to the entire rows as they are being processed.

> What we have just done is how most people "grow" their SQL queries.
> We started with something simple that did part of what we wanted,
> then added more clauses one by one,
> testing their effects as we went.
> This is a good strategy --- in fact,
> for complex queries it's often the *only* strategy --- but
> it depends on quick turnaround,
> and on us recognizing the right answer when we get it.
>
> The best way to achieve quick turnaround is often
> to put a subset of data in a temporary database
> and run our queries against that,
> or to fill a small database with synthesized records.
> For example,
> instead of trying our queries against an actual database of 20 million Australians,
> we could run it against a sample of ten thousand,
> or write a small program to generate ten thousand random (but plausible) records
> and use that.

> ## Fix This Query {.challenge}
>
> Suppose we want to select all sites that lie more than 30 degrees from the poles.
> Our first query is:
>
> ~~~
> SELECT * FROM Site WHERE (lat > -60) OR (lat < 60);
> ~~~
>
> Explain why this is wrong,
> and rewrite the query so that it is correct.

> ## Finding Outliers {.challenge}
>
> Normalized salinity readings are supposed to be between 0.0 and 1.0.
> Write a query that selects all records from `Survey`
> with salinity values outside this range.

> ## Matching Patterns {.challenge}
>
> Which of these expressions are true?
>
> * `'a' LIKE 'a'`
> * `'a' LIKE '%a'`
> * `'beta' LIKE '%a'`
> * `'alpha' LIKE 'a%%'`
> * `'alpha' LIKE 'a%p%'`<|MERGE_RESOLUTION|>--- conflicted
+++ resolved
@@ -56,11 +56,7 @@
 we can ask for all information from the DR-1 site collected before 1930:
 
 ~~~ {.sql}
-<<<<<<< HEAD
 SELECT * FROM Visited WHERE (site="DR-1") AND (dated<"1930-00-00");
-=======
-SELECT * FROM Visited WHERE (site='DR-1') AND (dated<='1930-00-00');
->>>>>>> 3cc3a7d3
 ~~~
 
 |ident|site|dated     |
