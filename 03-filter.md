---
layout: page
title: Databases and SQL
subtitle: Filtering
minutes: 30
---
> ## Learning Objectives {.objectives}
>
> *   Write queries that select records that satisfy user-specified conditions.
> *   Explain the order in which the clauses in a query are executed.

One of the most powerful features of a database is
the ability to [filter](reference.html#filter) data,
i.e.,
to select only those records that match certain criteria.
For example,
suppose we want to see when a particular site was visited.
We can select these records from the `Visited` table
by using a `WHERE` clause in our query:

~~~ {.sql}
SELECT * FROM Visited WHERE site='DR-1';
~~~

|id   |site|dated     |
|-----|----|----------|
|619  |DR-1|1927-02-08|
|622  |DR-1|1927-02-10|
|844  |DR-1|1932-03-22|

The database manager executes this query in two stages.
First,
it checks at each row in the `Visited` table
to see which ones satisfy the `WHERE`.
It then uses the column names following the `SELECT` keyword
to determine which columns to display.

This processing order means that
we can filter records using `WHERE`
based on values in columns that aren't then displayed:

~~~ {.sql}
SELECT id FROM Visited WHERE site='DR-1';
~~~

|id   |
|-----|
|619  |
|622  |
|844  |

<img src="fig/sql-filter.svg" alt="SQL Filtering in Action" />

We can use many other Boolean operators to filter our data.
For example,
we can ask for all information from the DR-1 site collected before 1930:

~~~ {.sql}
SELECT * FROM Visited WHERE site='DR-1' AND dated<'1930-01-01';
~~~

|id   |site|dated     |
|-----|----|----------|
|619  |DR-1|1927-02-08|
|622  |DR-1|1927-02-10|

> ## Date types {.callout}
>
> Most database managers have a special data type for dates.
> In fact, many have two:
> one for dates,
> such as "May 31, 1971",
> and one for durations,
> such as "31 days".
> SQLite doesn't:
> instead,
> it stores dates as either text
> (in the ISO-8601 standard format "YYYY-MM-DD HH:MM:SS.SSSS"),
> real numbers
> (the number of days since November 24, 4714 BCE),
> or integers
> (the number of seconds since midnight, January 1, 1970).
> If this sounds complicated,
> it is,
> but not nearly as complicated as figuring out
> [historical dates in Sweden](http://en.wikipedia.org/wiki/Swedish_calendar).

If we want to find out what measurements were taken by either Lake or Roerich,
we can combine the tests on their names using `OR`:

~~~ {.sql}
SELECT * FROM Survey WHERE person='lake' OR person='roe';
~~~

|taken|person|quant|reading|
|-----|------|-----|-------|
|734  |lake  |sal  |0.05   |
|751  |lake  |sal  |0.1    |
|752  |lake  |rad  |2.19   |
|752  |lake  |sal  |0.09   |
|752  |lake  |temp |-16.0  |
|752  |roe   |sal  |41.6   |
|837  |lake  |rad  |1.46   |
|837  |lake  |sal  |0.21   |
|837  |roe   |sal  |22.5   |
|844  |roe   |rad  |11.25  |

Alternatively,
we can use `IN` to see if a value is in a specific set:

~~~ {.sql}
SELECT * FROM Survey WHERE person IN ('lake', 'roe');
~~~

|taken|person|quant|reading|
|-----|------|-----|-------|
|734  |lake  |sal  |0.05   |
|751  |lake  |sal  |0.1    |
|752  |lake  |rad  |2.19   |
|752  |lake  |sal  |0.09   |
|752  |lake  |temp |-16.0  |
|752  |roe   |sal  |41.6   |
|837  |lake  |rad  |1.46   |
|837  |lake  |sal  |0.21   |
|837  |roe   |sal  |22.5   |
|844  |roe   |rad  |11.25  |

We can combine `AND` with `OR`,
but we need to be careful about which operator is executed first.
If we *don't* use parentheses,
we get this:

~~~ {.sql}
SELECT * FROM Survey WHERE quant='sal' AND person='lake' OR person='roe';
~~~

|taken|person|quant|reading|
|-----|------|-----|-------|
|734  |lake  |sal  |0.05   |
|751  |lake  |sal  |0.1    |
|752  |lake  |sal  |0.09   |
|752  |roe   |sal  |41.6   |
|837  |lake  |sal  |0.21   |
|837  |roe   |sal  |22.5   |
|844  |roe   |rad  |11.25  |

which is salinity measurements by Lake,
and *any* measurement by Roerich.
We probably want this instead:

~~~ {.sql}
SELECT * FROM Survey WHERE quant='sal' AND (person='lake' OR person='roe');
~~~

|taken|person|quant|reading|
|-----|------|-----|-------|
|734  |lake  |sal  |0.05   |
|751  |lake  |sal  |0.1    |
|752  |lake  |sal  |0.09   |
|752  |roe   |sal  |41.6   |
|837  |lake  |sal  |0.21   |
|837  |roe   |sal  |22.5   |

We can also filter by partial matches.
For example,
if we want to know something just about the site names beginning with "DR" we can use the `LIKE` keyword.
The percent symbol acts as a [wildcard](reference.html#wildcard),
matching any characters in that place.
It can be used at the beginning, middle, or end of the string:

~~~ {.sql}
SELECT * FROM Visited WHERE site LIKE 'DR%';
~~~

<<<<<<< HEAD
|ident|site |dated     |
=======
|id   |site |dated     |
>>>>>>> 0b31a004
|-----|-----|----------|
|619  |DR-1 |1927-02-08|
|622  |DR-1 |1927-02-10|
|734  |DR-3 |1930-01-07|
|735  |DR-3 |1930-01-12|
|751  |DR-3 |1930-02-26|
|752  |DR-3 |          |
|844  |DR-1 |1932-03-22|




Finally,
we can use `DISTINCT` with `WHERE`
to give a second level of filtering:

~~~ {.sql}
SELECT DISTINCT person, quant FROM Survey WHERE person='lake' OR person='roe';
~~~

|person|quant|
|------|-----|
|lake  |sal  |
|lake  |rad  |
|lake  |temp |
|roe   |sal  |
|roe   |rad  |

But remember:
`DISTINCT` is applied to the values displayed in the chosen columns,
not to the entire rows as they are being processed.

> What we have just done is how most people "grow" their SQL queries.
> We started with something simple that did part of what we wanted,
> then added more clauses one by one,
> testing their effects as we went.
> This is a good strategy --- in fact,
> for complex queries it's often the *only* strategy --- but
> it depends on quick turnaround,
> and on us recognizing the right answer when we get it.
>
> The best way to achieve quick turnaround is often
> to put a subset of data in a temporary database
> and run our queries against that,
> or to fill a small database with synthesized records.
> For example,
> instead of trying our queries against an actual database of 20 million Australians,
> we could run it against a sample of ten thousand,
> or write a small program to generate ten thousand random (but plausible) records
> and use that.

> ## Fix This Query {.challenge}
>
> Suppose we want to select all sites that lie more than 30 degrees from the poles.
> Our first query is:
>
> ~~~ {.sql}
> SELECT * FROM Site WHERE (lat > -60) OR (lat < 60);
> ~~~
>
> Explain why this is wrong,
> and rewrite the query so that it is correct.

> ## Finding Outliers {.challenge}
>
> Normalized salinity readings are supposed to be between 0.0 and 1.0.
> Write a query that selects all records from `Survey`
> with salinity values outside this range.

> ## Matching Patterns {.challenge}
>
> Which of these expressions are true?
>
> * `'a' LIKE 'a'`
> * `'a' LIKE '%a'`
> * `'beta' LIKE '%a'`
> * `'alpha' LIKE 'a%%'`
> * `'alpha' LIKE 'a%p%'`<|MERGE_RESOLUTION|>--- conflicted
+++ resolved
@@ -172,11 +172,7 @@
 SELECT * FROM Visited WHERE site LIKE 'DR%';
 ~~~
 
-<<<<<<< HEAD
-|ident|site |dated     |
-=======
 |id   |site |dated     |
->>>>>>> 0b31a004
 |-----|-----|----------|
 |619  |DR-1 |1927-02-08|
 |622  |DR-1 |1927-02-10|
@@ -185,8 +181,6 @@
 |751  |DR-3 |1930-02-26|
 |752  |DR-3 |          |
 |844  |DR-1 |1932-03-22|
-
-
 
 
 Finally,
