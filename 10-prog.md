--- conflicted
+++ resolved
@@ -84,13 +84,8 @@
 this function takes a user's ID as a parameter and returns their name:
 
 ~~~ {.python}
-<<<<<<< HEAD
-def get_name(database_file, person_ident):
-    query = "SELECT personal || ' ' || family FROM Person WHERE ident='" + person_ident + "';"
-=======
 def get_name(database_file, person_id):
-    query = "SELECT personal || '; '; || family FROM Person WHERE id=';" + person_id + "';;"
->>>>>>> 0b31a004
+    query = "SELECT personal || ' ' || family FROM Person WHERE id='" + person_id + "';"
 
     connection = sqlite3.connect(database_file)
     cursor = connection.cursor()
@@ -143,13 +138,8 @@
 Here's what our example program looks like if we do this:
 
 ~~~ {.python}
-<<<<<<< HEAD
-def get_name(database_file, person_ident):
-    query = "SELECT personal || ' ' || family FROM Person WHERE ident=?;"
-=======
 def get_name(database_file, person_id):
-    query = "SELECT personal || '; '; || family FROM Person WHERE id=?;"
->>>>>>> 0b31a004
+    query = "SELECT personal || ' ' || family FROM Person WHERE id=?;"
 
     connection = sqlite3.connect(database_file)
     cursor = connection.cursor()
