---
layout: page
title: Databases and SQL
subtitle: Combining Data
minutes: 30
---
> ## Learning Objectives {.objectives}
>
> *   Explain the operation of a query that joins two tables.
> *   Explain how to restrict the output of a query containing a join to only include meaningful combinations of values.
> *   Write queries that join tables on equal keys.
> *   Explain what primary and foreign keys are, and why they are useful.
> *   Explain what atomic values are, and why database fields should only contain atomic values.

In order to submit her data to a web site
that aggregates historical meteorological data,
Gina needs to format it as
latitude, longitude, date, quantity, and reading.
However,
her latitudes and longitudes are in the `Site` table,
while the dates of measurements are in the `Visited` table
and the readings themselves are in the `Survey` table.
She needs to combine these tables somehow.

The SQL command to do this is `JOIN`.
To see how it works,
let's start by joining the `Site` and `Visited` tables:

~~~ {.sql}
SELECT * FROM Site JOIN Visited;
~~~

|name |lat   |long   |ident|site  |dated     |
|-----|------|-------|-----|------|----------|
|DR-1 |-49.85|-128.57|619  |DR-1  |1927-02-08|
|DR-1 |-49.85|-128.57|622  |DR-1  |1927-02-10|
|DR-1 |-49.85|-128.57|734  |DR-3  |1939-01-07|
|DR-1 |-49.85|-128.57|735  |DR-3  |1930-01-12|
|DR-1 |-49.85|-128.57|751  |DR-3  |1930-02-26|
|DR-1 |-49.85|-128.57|752  |DR-3  |-null-    |
|DR-1 |-49.85|-128.57|837  |MSK-4 |1932-01-14|
|DR-1 |-49.85|-128.57|844  |DR-1  |1932-03-22|
|DR-3 |-47.15|-126.72|619  |DR-1  |1927-02-08|
|DR-3 |-47.15|-126.72|622  |DR-1  |1927-02-10|
|DR-3 |-47.15|-126.72|734  |DR-3  |1939-01-07|
|DR-3 |-47.15|-126.72|735  |DR-3  |1930-01-12|
|DR-3 |-47.15|-126.72|751  |DR-3  |1930-02-26|
|DR-3 |-47.15|-126.72|752  |DR-3  |-null-    |
|DR-3 |-47.15|-126.72|837  |MSK-4 |1932-01-14|
|DR-3 |-47.15|-126.72|844  |DR-1  |1932-03-22|
|MSK-4|-48.87|-123.4 |619  |DR-1  |1927-02-08|
|MSK-4|-48.87|-123.4 |622  |DR-1  |1927-02-10|
|MSK-4|-48.87|-123.4 |734  |DR-3  |1939-01-07|
|MSK-4|-48.87|-123.4 |735  |DR-3  |1930-01-12|
|MSK-4|-48.87|-123.4 |751  |DR-3  |1930-02-26|
|MSK-4|-48.87|-123.4 |752  |DR-3  |-null-    |
|MSK-4|-48.87|-123.4 |837  |MSK-4 |1932-01-14|
|MSK-4|-48.87|-123.4 |844  |DR-1  |1932-03-22|

`JOIN` creates
the [cross product](reference.html#cross-product)
of two tables,
i.e.,
it joins each record of one with each record of the other
to give all possible combinations.
Since there are three records in `Site`
and eight in `Visited`,
the join's output has 24 records (3 * 8 = 24) .
And since each table has three fields,
the output has six fields (3 + 3 = 6).

What the join *hasn't* done is
figure out if the records being joined have anything to do with each other.
It has no way of knowing whether they do or not until we tell it how.
To do that,
we add a clause specifying that
we're only interested in combinations that have the same site name,
thus we need to use a filter:

~~~ {.sql}
SELECT * FROM Site JOIN Visited ON Site.name=Visited.site;
~~~

|name |lat   |long   |ident|site |dated     |
|-----|------|-------|-----|-----|----------|
|DR-1 |-49.85|-128.57|619  |DR-1 |1927-02-08|
|DR-1 |-49.85|-128.57|622  |DR-1 |1927-02-10|
|DR-1 |-49.85|-128.57|844  |DR-1 |1932-03-22|
|DR-3 |-47.15|-126.72|734  |DR-3 |1939-01-07|
|DR-3 |-47.15|-126.72|735  |DR-3 |1930-01-12|
|DR-3 |-47.15|-126.72|751  |DR-3 |1930-02-26|
|DR-3 |-47.15|-126.72|752  |DR-3 |-null-    |
|MSK-4|-48.87|-123.4 |837  |MSK-4|1932-01-14|

`ON` does the same job as `WHERE`:
it only keeps records that pass some test.
(The difference between the two is that `ON` filters records
as they're being created,
while `WHERE` waits until the join is done
and then does the filtering.)
Once we add this to our query,
the database manager throws away records
that combined information about two different sites,
leaving us with just the ones we want.

Notice that we used `table.field` to specify field names
in the output of the join.
We do this because tables can have fields with the same name,
and we need to be specific which ones we're talking about.
For example,
if we joined the `person` and `visited` tables,
the result would inherit a field called `ident`
from each of the original tables.

We can now use the same dotted notation
to select the three columns we actually want
out of our join:

~~~ {.sql}
SELECT Site.lat, Site.long, Visited.dated
FROM   Site JOIN Visited
ON     Site.name=Visited.site;
~~~

|lat   |long   |dated     |
|------|-------|----------|
|-49.85|-128.57|1927-02-08|
|-49.85|-128.57|1927-02-10|
|-49.85|-128.57|1932-03-22|
|-47.15|-126.72|-null-    |
|-47.15|-126.72|1930-01-12|
|-47.15|-126.72|1930-02-26|
|-47.15|-126.72|1939-01-07|
|-48.87|-123.4 |1932-01-14|

If joining two tables is good,
joining many tables must be better.
In fact,
we can join any number of tables
simply by adding more `join` clauses to our query,
and more `ON` tests to filter out combinations of records
that don't make sense:

~~~ {.sql}
SELECT Site.lat, Site.long, Visited.dated, Survey.quant, Survey.reading
FROM   Site JOIN Visited JOIN Survey
ON     Site.name=Visited.site
AND    Visited.ident=Survey.taken
AND    Visited.dated IS NOT NULL;
~~~

|lat   |long   |dated     |quant|reading|
|------|-------|----------|-----|-------|
|-49.85|-128.57|1927-02-08|rad  |9.82   |
|-49.85|-128.57|1927-02-08|sal  |0.13   |
|-49.85|-128.57|1927-02-10|rad  |7.8    |
|-49.85|-128.57|1927-02-10|sal  |0.09   |
|-47.15|-126.72|1939-01-07|rad  |8.41   |
|-47.15|-126.72|1939-01-07|sal  |0.05   |
|-47.15|-126.72|1939-01-07|temp |-21.5  |
|-47.15|-126.72|1930-01-12|rad  |7.22   |
|-47.15|-126.72|1930-01-12|sal  |0.06   |
|-47.15|-126.72|1930-01-12|temp |-26.0  |
|-47.15|-126.72|1930-02-26|rad  |4.35   |
|-47.15|-126.72|1930-02-26|sal  |0.1    |
|-47.15|-126.72|1930-02-26|temp |-18.5  |
|-48.87|-123.4 |1932-01-14|rad  |1.46   |
|-48.87|-123.4 |1932-01-14|sal  |0.21   |
|-48.87|-123.4 |1932-01-14|sal  |22.5   |
|-49.85|-128.57|1932-03-22|rad  |11.25  |

We can tell which records from `Site`, `Visited`, and `Survey`
correspond with each other
because those tables contain
[primary keys](reference.html#primary-key)
and foreign keys](reference.html#foreign-key).
A primary key is a value,
or combination of values,
that uniquely identifies each record in a table.
A foreign key is a value (or combination of values) from one table
that identifies a unique record in another table.
Another way of saying this is that
a foreign key is the primary key of one table
that appears in some other table.
In our database,
`Person.ident` is the primary key in the `Person` table,
while `Survey.person` is a foreign key
relating the `Survey` table's entries
to entries in `Person`.

Most database designers believe that
every table should have a well-defined primary key.
They also believe that this key should be separate from the data itself,
so that if we ever need to change the data,
we only need to make one change in one place.
One easy way to do this is
to create an arbitrary, unique ID for each record
as we add it to the database.
This is actually very common:
those IDs have names like "student numbers" and "patient numbers",
and they almost always turn out to have originally been
a unique record identifier in some database system or other.
As the query below demonstrates,
SQLite automatically numbers records as they're added to tables,
and we can use those record numbers in queries:

~~~ {.sql}
SELECT rowid, * FROM Person;
~~~

|rowid|ident   |personal |family  |
|-----|--------|---------|--------|
|1    |dyer    |William  |Dyer    |
|2    |pb      |Frank    |Pabodie |
|3    |lake    |Anderson |Lake    |
|4    |roe     |Valentina|Roerich |
|5    |danforth|Frank    |Danforth|

> ## Listing Radiation Readings {.challenge}
>
> Write a query that lists all radiation readings from the DR-1 site.

> ## Where's Frank? {.challenge}
>
> Write a query that lists all sites visited by people named "Frank".

> ## Reading Queries {.challenge}
>
> Describe in your own words what the following query produces:
>
> ~~~ {.sql}
> SELECT Site.name FROM Site JOIN Visited
<<<<<<< HEAD
> ON Site.lat<-49.0 AND Site.name=Visited.site AND Visited.dated>='1932-00-00';
> ~~~

> ## Who has been where? {.challenge}
> Write a query that shows each site with exact location (lat, long) ordered by visited date, 
> followed by personal name and family name of the person who visited the site 
> and the type of measurement taken and its reading. Please avoid all null values.
> Tip: you should get 15 records with 8 fields.
=======
> ON Site.lat<-49.0 AND Site.name=Visited.site AND Visited.dated>='1932-01-01';
> ~~~
>>>>>>> 554089bd
<|MERGE_RESOLUTION|>--- conflicted
+++ resolved
@@ -230,8 +230,7 @@
 >
 > ~~~ {.sql}
 > SELECT Site.name FROM Site JOIN Visited
-<<<<<<< HEAD
-> ON Site.lat<-49.0 AND Site.name=Visited.site AND Visited.dated>='1932-00-00';
+> ON Site.lat<-49.0 AND Site.name=Visited.site AND Visited.dated>='1932-01-01';
 > ~~~
 
 > ## Who has been where? {.challenge}
@@ -239,7 +238,3 @@
 > followed by personal name and family name of the person who visited the site 
 > and the type of measurement taken and its reading. Please avoid all null values.
 > Tip: you should get 15 records with 8 fields.
-=======
-> ON Site.lat<-49.0 AND Site.name=Visited.site AND Visited.dated>='1932-01-01';
-> ~~~
->>>>>>> 554089bd
