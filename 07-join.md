---
layout: page
title: Databases and SQL
subtitle: Combining Data
minutes: 30
---
> ## Learning Objectives {.objectives}
> 
> *   Explain the operation of a query that joins two tables.
> *   Explain how to restrict the output of a query containing a join to only include meaningful combinations of values.
> *   Write queries that join tables on equal keys.
> *   Explain what primary and foreign keys are, and why they are useful.
> *   Explain what atomic values are, and why database fields should only contain atomic values.

In order to submit her data to a web site
that aggregates historical meteorological data,
Gina needs to format it as
latitude, longitude, date, quantity, and reading.
However,
her latitudes and longitudes are in the `Site` table,
while the dates of measurements are in the `Visited` table
and the readings themselves are in the `Survey` table.
She needs to combine these tables somehow.

The SQL command to do this is `join`.
To see how it works,
let's start by joining the `Site` and `Visited` tables:

~~~ {.sql}
select * from Site join Visited;
~~~

|name |lat   |long   |ident|site  |dated     |
|-----|------|-------|-----|------|----------|
|DR-1 |-49.85|-128.57|619  |DR-1  |1927-02-08|
|DR-1 |-49.85|-128.57|622  |DR-1  |1927-02-10|
|DR-1 |-49.85|-128.57|734  |DR-3  |1939-01-07|
|DR-1 |-49.85|-128.57|735  |DR-3  |1930-01-12|
|DR-1 |-49.85|-128.57|751  |DR-3  |1930-02-26|
|DR-1 |-49.85|-128.57|752  |DR-3  |-null-    |
|DR-1 |-49.85|-128.57|837  |MSK-4 |1932-01-14|
|DR-1 |-49.85|-128.57|844  |DR-1  |1932-03-22|
|DR-3 |-47.15|-126.72|619  |DR-1  |1927-02-08|
|DR-3 |-47.15|-126.72|622  |DR-1  |1927-02-10|
|DR-3 |-47.15|-126.72|734  |DR-3  |1939-01-07|
|DR-3 |-47.15|-126.72|735  |DR-3  |1930-01-12|
|DR-3 |-47.15|-126.72|751  |DR-3  |1930-02-26|
|DR-3 |-47.15|-126.72|752  |DR-3  |-null-    |
|DR-3 |-47.15|-126.72|837  |MSK-4 |1932-01-14|
|DR-3 |-47.15|-126.72|844  |DR-1  |1932-03-22|
|MSK-4|-48.87|-123.4 |619  |DR-1  |1927-02-08|
|MSK-4|-48.87|-123.4 |622  |DR-1  |1927-02-10|
|MSK-4|-48.87|-123.4 |734  |DR-3  |1939-01-07|
|MSK-4|-48.87|-123.4 |735  |DR-3  |1930-01-12|
|MSK-4|-48.87|-123.4 |751  |DR-3  |1930-02-26|
|MSK-4|-48.87|-123.4 |752  |DR-3  |-null-    |
|MSK-4|-48.87|-123.4 |837  |MSK-4 |1932-01-14|
|MSK-4|-48.87|-123.4 |844  |DR-1  |1932-03-22|

`join` creates
the [cross product](reference.html#cross-product)
of two tables,
i.e.,
it joins each record of one with each record of the other
to give all possible combinations.
Since there are three records in `Site`
and eight in `Visited`,
the join's output has 24 records (3 * 8 = 24) .
And since each table has three fields,
the output has six fields (3 + 3 = 6).
  
What the join *hasn't* done is
figure out if the records being joined have anything to do with each other.
It has no way of knowing whether they do or not until we tell it how.
To do that,
we add a clause specifying that
we're only interested in combinations that have the same site name, 
thus we need to use a filter:

~~~ {.sql}
select * from Site join Visited on Site.name=Visited.site;
~~~

|name |lat   |long   |ident|site |dated     |
|-----|------|-------|-----|-----|----------|
|DR-1 |-49.85|-128.57|619  |DR-1 |1927-02-08|
|DR-1 |-49.85|-128.57|622  |DR-1 |1927-02-10|
|DR-1 |-49.85|-128.57|844  |DR-1 |1932-03-22|
|DR-3 |-47.15|-126.72|734  |DR-3 |1939-01-07|
|DR-3 |-47.15|-126.72|735  |DR-3 |1930-01-12|
|DR-3 |-47.15|-126.72|751  |DR-3 |1930-02-26|
|DR-3 |-47.15|-126.72|752  |DR-3 |-null-    |
|MSK-4|-48.87|-123.4 |837  |MSK-4|1932-01-14|

`on` does the same job as `where`:
it only keeps records that pass some test.
(The difference between the two is that `on` filters records
as they're being created,
while `where` waits until the join is done
and then does the filtering.)
Once we add this to our query,
the database manager throws away records
that combined information about two different sites,
leaving us with just the ones we want.
  
Notice that we used `table.field` to specify field names
in the output of the join.
We do this because tables can have fields with the same name,
and we need to be specific which ones we're talking about.
For example,
if we joined the `person` and `visited` tables,
the result would inherit a field called `ident`
from each of the original tables.

We can now use the same dotted notation
to select the three columns we actually want
out of our join:

~~~ {.sql}
select Site.lat, Site.long, Visited.dated
from   Site join Visited
on     Site.name=Visited.site;
~~~

|lat   |long   |dated     |
|------|-------|----------|
|-49.85|-128.57|1927-02-08|
|-49.85|-128.57|1927-02-10|
|-49.85|-128.57|1932-03-22|
|-47.15|-126.72|-null-    |
|-47.15|-126.72|1930-01-12|
|-47.15|-126.72|1930-02-26|
|-47.15|-126.72|1939-01-07|
|-48.87|-123.4 |1932-01-14|

If joining two tables is good,
joining many tables must be better.
In fact,
we can join any number of tables
simply by adding more `join` clauses to our query,
and more `on` tests to filter out combinations of records
that don't make sense:

~~~ {.sql}
select Site.lat, Site.long, Visited.dated, Survey.quant, Survey.reading
from   Site join Visited join Survey
on     Site.name=Visited.site
and    Visited.ident=Survey.taken
and    Visited.dated is not null;
~~~

|lat   |long   |dated     |quant|reading|
|------|-------|----------|-----|-------|
|-49.85|-128.57|1927-02-08|rad  |9.82   |
|-49.85|-128.57|1927-02-08|sal  |0.13   |
|-49.85|-128.57|1927-02-10|rad  |7.8    |
|-49.85|-128.57|1927-02-10|sal  |0.09   |
|-47.15|-126.72|1939-01-07|rad  |8.41   |
|-47.15|-126.72|1939-01-07|sal  |0.05   |
|-47.15|-126.72|1939-01-07|temp |-21.5  |
|-47.15|-126.72|1930-01-12|rad  |7.22   |
|-47.15|-126.72|1930-01-12|sal  |0.06   |
|-47.15|-126.72|1930-01-12|temp |-26.0  |
|-47.15|-126.72|1930-02-26|rad  |4.35   |
|-47.15|-126.72|1930-02-26|sal  |0.1    |
|-47.15|-126.72|1930-02-26|temp |-18.5  |
|-48.87|-123.4 |1932-01-14|rad  |1.46   |
|-48.87|-123.4 |1932-01-14|sal  |0.21   |
|-48.87|-123.4 |1932-01-14|sal  |22.5   |
|-49.85|-128.57|1932-03-22|rad  |11.25  |

We can tell which records from `Site`, `Visited`, and `Survey`
correspond with each other
because those tables contain
[primary keys](reference.html#primary-key)
and foreign keys](reference.html#foreign-key).
A primary key is a value,
or combination of values,
that uniquely identifies each record in a table.
A foreign key is a value (or combination of values) from one table
that identifies a unique record in another table.
Another way of saying this is that
a foreign key is the primary key of one table
that appears in some other table.
In our database,
`Person.ident` is the primary key in the `Person` table,
while `Survey.person` is a foreign key
relating the `Survey` table's entries
to entries in `Person`.

Most database designers believe that
every table should have a well-defined primary key.
They also believe that this key should be separate from the data itself,
so that if we ever need to change the data,
we only need to make one change in one place.
One easy way to do this is
to create an arbitrary, unique ID for each record
as we add it to the database.
This is actually very common:
those IDs have names like "student numbers" and "patient numbers",
and they almost always turn out to have originally been
a unique record identifier in some database system or other.
As the query below demonstrates,
SQLite automatically numbers records as they're added to tables,
and we can use those record numbers in queries:

~~~ {.sql}
select rowid, * from Person;
~~~

|rowid|ident   |personal |family  |
|-----|--------|---------|--------|
|1    |dyer    |William  |Dyer    |
|2    |pb      |Frank    |Pabodie |
|3    |lake    |Anderson |Lake    |
|4    |roe     |Valentina|Roerich |
|5    |danforth|Frank    |Danforth|

> ## Listing Radiation Readings {.challenge}
>
> Write a query that lists all radiation readings from the DR-1 site.

<<<<<<< HEAD
> ## Where's Frank? {.challenge}
=======
> ## How do you get all sites that Frank has visited? {.challenge}
>>>>>>> 0ef1baa1
>
> Write a query that lists all sites visited by people named "Frank".

> ## Reading Queries {.challenge}
>
> Describe in your own words what the following query produces:
>
> ~~~ {.sql}
> select Site.name from Site join Visited
> on Site.lat<-49.0 and Site.name=Visited.site and Visited.dated>='1932-00-00';
> ~~~<|MERGE_RESOLUTION|>--- conflicted
+++ resolved
@@ -220,11 +220,7 @@
 >
 > Write a query that lists all radiation readings from the DR-1 site.
 
-<<<<<<< HEAD
 > ## Where's Frank? {.challenge}
-=======
-> ## How do you get all sites that Frank has visited? {.challenge}
->>>>>>> 0ef1baa1
 >
 > Write a query that lists all sites visited by people named "Frank".
 
