---
layout: page
title: Databases and SQL
subtitle: Creating and Modifying Data
minutes: 30
---
> ## Learning Objectives {.objectives}
>
> *   Write statements that creates tables.
> *   Write statements to insert, modify, and delete records.

So far we have only looked at how to get information out of a database,
both because that is more frequent than adding information,
and because most other operations only make sense
once queries are understood.
If we want to create and modify data,
we need to know two other sets of commands.

The first pair are [`CREATE TABLE`][CREATE-TABLE] and [`DROP TABLE`][DROP-TABLE].
While they are written as two words,
they are actually single commands.
The first one creates a new table;
its arguments are the names and types of the table's columns.
For example,
the following statements create the four tables in our survey database:

~~~ {.sql}
<<<<<<< HEAD
CREATE TABLE Person(ident TEXT, personal TEXT, family TEXT);
CREATE TABLE Site(name TEXT, lat REAL, long REAL);
CREATE TABLE Visited(ident INTEGER, site TEXT, dated TEXT);
CREATE TABLE Survey(taken INTEGER, person TEXT, quant REAL, reading REAL);
=======
CREATE TABLE Person(id text, personal text, family text);
CREATE TABLE Site(name text, lat real, long real);
CREATE TABLE Visited(id integer, site text, dated text);
CREATE TABLE Survey(taken integer, person text, quant real, reading real);
>>>>>>> 0b31a004
~~~

We can get rid of one of our tables using:

~~~ {.sql}
DROP TABLE Survey;
~~~

Be very careful when doing this:
most databases have some support for undoing changes,
but it's better not to have to rely on it.

Different database systems support different data types for table columns,
but most provide the following:

data type  use
---------  -----------------------------------------
INTEGER    a signed integer
REAL       a floating point number
TEXT       a character string
BLOB       a "binary large object", such as an image

Most databases also support Booleans and date/time values;
SQLite uses the integers 0 and 1 for the former,
and represents the latter as discussed [earlier](#a:dates).
An increasing number of databases also support geographic data types,
such as latitude and longitude.
Keeping track of what particular systems do or do not offer,
and what names they give different data types,
is an unending portability headache.

When we create a table,
we can specify several kinds of constraints on its columns.
For example,
a better definition for the `Survey` table would be:

~~~ {.sql}
CREATE TABLE Survey(
    taken   integer not null, -- where reading taken
    person  text,             -- may not know who took it
    quant   real not null,    -- the quantity measured
    reading real not null,    -- the actual reading
    primary key(taken, quant),
    foreign key(taken) references Visited(id),
    foreign key(person) references Person(id)
);
~~~

Once again,
exactly what constraints are available
and what they're called
depends on which database manager we are using.

Once tables have been created,
we can add, change, and remove records using our other set of commands,
`INSERT`, `UPDATE`, and `DELETE`.

The simplest form of `INSERT` statement lists values in order:

~~~ {.sql}
INSERT INTO Site values('DR-1', -49.85, -128.57);
INSERT INTO Site values('DR-3', -47.15, -126.72);
INSERT INTO Site values('MSK-4', -48.87, -123.40);
~~~

We can also insert values into one table directly from another:

~~~ {.sql}
CREATE TABLE JustLatLong(lat text, long text);
INSERT INTO JustLatLong SELECT lat, long FROM Site;
~~~

Modifying existing records is done using the `UPDATE` statement.
To do this we tell the database which table we want to update,
what we want to change the values to for any or all of the fields,
and under what conditions we should update the values.

For example, if we made a mistake when entering the lat and long values
of the last `INSERT` statement above:

~~~ {.sql}
UPDATE Site SET lat=-47.87, long=-122.40 WHERE name='MSK-4';
~~~

Be careful to not forget the `where` clause or the update statement will
modify *all* of the records in the database.

Deleting records can be a bit trickier,
because we have to ensure that the database remains internally consistent.
If all we care about is a single table,
we can use the `DELETE` command with a `WHERE` clause
that matches the records we want to discard.
For example,
once we realize that Frank Danforth didn't take any measurements,
we can remove him from the `Person` table like this:

~~~ {.sql}
DELETE FROM Person WHERE id = 'danforth';
~~~

But what if we removed Anderson Lake instead?
Our `Survey` table would still contain seven records
of measurements he'd taken,
but that's never supposed to happen:
`Survey.person` is a foreign key into the `Person` table,
and all our queries assume there will be a row in the latter
matching every value in the former.

This problem is called [referential integrity](reference.html#referential-integrity):
we need to ensure that all references between tables can always be resolved correctly.
One way to do this is to delete all the records
that use `'lake'` as a foreign key
before deleting the record that uses it as a primary key.
If our database manager supports it,
we can automate this
using [cascading delete](reference.html#cascading-delete).
However,
this technique is outside the scope of this chapter.

> ## Hybrid Storage Models {.callout}
>
> Many applications use a hybrid storage model
> instead of putting everything into a database:
> the actual data (such as astronomical images) is stored in files,
> while the database stores the files' names,
> their modification dates,
> the region of the sky they cover,
> their spectral characteristics,
> and so on.
> This is also how most music player software is built:
> the database inside the application keeps track of the MP3 files,
> but the files themselves live on disk.

> ## Replacing NULL {.challenge}
>
> Write an SQL statement to replace all uses of `null` in
> `Survey.person` with the string `'unknown'`.

> ## Generating Insert Statements {.challenge}
>
> One of our colleagues has sent us a [CSV](reference.html#comma-separated-values) file containing
> temperature readings by Robert Olmstead, which is formatted like
> this:
>
> ~~~ {.output}
> Taken,Temp
> 619,-21.5
> 622,-15.5
> ~~~
>
> Write a small Python program that reads this file in and prints out
> the SQL `INSERT` statements needed to add these records to the
> survey database.  Note: you will need to add an entry for Olmstead
> to the `Person` table.  If you are testing your program repeatedly,
> you may want to investigate SQL's `INSERT or REPLACE` command.

> ## Backing Up with SQL {.challenge}
>
> SQLite has several administrative commands that aren't part of the
> SQL standard.  One of them is `.dump`, which prints the SQL commands
> needed to re-create the database.  Another is `.load`, which reads a
> file created by `.dump` and restores the database.  A colleague of
> yours thinks that storing dump files (which are text) in version
> control is a good way to track and manage changes to the database.
> What are the pros and cons of this approach?  (Hint: records aren't
> stored in any particular order.)

[CREATE-TABLE]: https://www.sqlite.org/lang_createtable.html
[DROP-TABLE]: https://www.sqlite.org/lang_droptable.html<|MERGE_RESOLUTION|>--- conflicted
+++ resolved
@@ -25,17 +25,10 @@
 the following statements create the four tables in our survey database:
 
 ~~~ {.sql}
-<<<<<<< HEAD
-CREATE TABLE Person(ident TEXT, personal TEXT, family TEXT);
-CREATE TABLE Site(name TEXT, lat REAL, long REAL);
-CREATE TABLE Visited(ident INTEGER, site TEXT, dated TEXT);
-CREATE TABLE Survey(taken INTEGER, person TEXT, quant REAL, reading REAL);
-=======
 CREATE TABLE Person(id text, personal text, family text);
 CREATE TABLE Site(name text, lat real, long real);
 CREATE TABLE Visited(id integer, site text, dated text);
 CREATE TABLE Survey(taken integer, person text, quant real, reading real);
->>>>>>> 0b31a004
 ~~~
 
 We can get rid of one of our tables using:
