---
layout: page
title: Databases and SQL
subtitle: Missing Data
minutes: 30
---
> ## Learning Objectives {.objectives}
>
> *   Explain how databases represent missing information.
> *   Explain the three-valued logic databases use when manipulating missing information.
> *   Write queries that handle missing information correctly.

Real-world data is never complete --- there are always holes.
Databases represent these holes using a special value called `null`.
`null` is not zero, `False`, or the empty string;
it is a one-of-a-kind value that means "nothing here".
Dealing with `null` requires a few special tricks
and some careful thinking.

To start,
let's have a look at the `Visited` table.
There are eight records,
but #752 doesn't have a date --- or rather,
its date is null:

~~~ {.sql}
SELECT * FROM Visited;
~~~

|ident|site|dated     |
|-----|----|----------|
|619  |DR-1|1927-02-08|
|622  |DR-1|1927-02-10|
|734  |DR-3|1930-01-07|
|735  |DR-3|1930-01-12|
|751  |DR-3|1930-02-26|
|752  |DR-3|-null-    |
|837  |MSK-|1932-01-14|
|844  |DR-1|1932-03-22|

Null doesn't behave like other values.
If we select the records that come before 1930:

~~~ {.sql}
SELECT * FROM Visited WHERE dated<'1930-01-01';
~~~

|ident|site|dated     |
|-----|----|----------|
|619  |DR-1|1927-02-08|
|622  |DR-1|1927-02-10|

we get two results,
and if we select the ones that come during or after 1930:

~~~ {.sql}
SELECT * FROM Visited WHERE dated>='1930-01-01';
~~~

|ident|site|dated     |
|-----|----|----------|
|734  |DR-3|1930-01-07|
|735  |DR-3|1930-01-12|
|751  |DR-3|1930-02-26|
|837  |MSK-|1932-01-14|
|844  |DR-1|1932-03-22|

we get five,
but record #752 isn't in either set of results.
The reason is that
`null<'1930-01-01'`
is neither true nor false:
null means, "We don't know,"
and if we don't know the value on the left side of a comparison,
we don't know whether the comparison is true or false.
Since databases represent "don't know" as null,
the value of `null<'1930-01-01'`
is actually `null`.
`null>='1930-01-01'` is also null
because we can't answer to that question either.
And since the only records kept by a `WHERE`
are those for which the test is true,
record #752 isn't included in either set of results.

Comparisons aren't the only operations that behave this way with nulls.
`1+null` is `null`,
`5*null` is `null`,
`log(null)` is `null`,
and so on.
In particular,
comparing things to null with = and != produces null:

~~~ {.sql}
SELECT * FROM Visited WHERE dated=NULL;
~~~

produces no output, and neither does:

~~~ {.sql}
SELECT * FROM Visited WHERE dated!=NULL;
~~~

To check whether a value is `null` or not,
we must use a special test `IS NULL`:

~~~ {.sql}
SELECT * FROM Visited WHERE dated IS NULL;
~~~

|ident|site|dated     |
|-----|----|----------|
|752  |DR-3|-null-    |

or its inverse `IS NOT NULL`:

~~~ {.sql}
SELECT * FROM Visited WHERE dated IS NOT NULL;
~~~

|ident|site|dated     |
|-----|----|----------|
|619  |DR-1|1927-02-08|
|622  |DR-1|1927-02-10|
|734  |DR-3|1930-01-07|
|735  |DR-3|1930-01-12|
|751  |DR-3|1930-02-26|
|837  |MSK-|1932-01-14|
|844  |DR-1|1932-03-22|

Null values can cause headaches wherever they appear.
For example,
suppose we want to find all the salinity measurements
that weren't taken by Lake.
It's natural to write the query like this:

~~~ {.sql}
SELECT * FROM Survey WHERE quant='sal' AND person!='lake';
~~~

|taken|person|quant|reading|
|-----|------|-----|-------|
|619  |dyer  |sal  |0.13   |
|622  |dyer  |sal  |0.09   |
|752  |roe   |sal  |41.6   |
|837  |roe   |sal  |22.5   |

but this query filters omits the records
where we don't know who took the measurement.
Once again,
the reason is that when `person` is `null`,
the `!=` comparison produces `null`,
so the record isn't kept in our results.
If we want to keep these records
we need to add an explicit check:

~~~ {.sql}
SELECT * FROM Survey WHERE quant='sal' AND (person!='lake' OR person IS NULL);
~~~

|taken|person|quant|reading|
|-----|------|-----|-------|
|619  |dyer  |sal  |0.13   |
|622  |dyer  |sal  |0.09   |
|735  |-null-|sal  |0.06   |
|752  |roe   |sal  |41.6   |
|837  |roe   |sal  |22.5   |

We still have to decide whether this is the right thing to do or not.
If we want to be absolutely sure that
we aren't including any measurements by Lake in our results,
we need to exclude all the records for which we don't know who did the work.

<<<<<<< HEAD
> ## Sorting by Known Date {.challenge}
>
> Write a query that sorts the records in `Visited` by date,
> omitting entries for which the date is not known
> (i.e., is null).

> ## NULL in a Set {.challenge}
>
> What do you expect the query:
>
> ~~~
> SELECT * FROM Visited WHERE dated IN ('1927-02-08', NULL);
> ~~~
>
> to produce?
> What does it actually produce?

> ## Pros and Cons of Sentinels {.challenge}
>
> Some database designers prefer to use
> a [sentinel value](reference.html#sentinel-value))
> to mark missing data rather than `null`.
> For example,
> they will use the date "0000-00-00" to mark a missing date,
> or -1.0 to mark a missing salinity or radiation reading
> (since actual readings cannot be negative).
> What does this simplify?
> What burdens or risks does it introduce?
=======
In contrast to arithmetic or Boolean operators, aggregation functions that combine multiple values, such as `min`, `max` or `avg`, *ignore* `null` values. In the majority of cases, this is a desirable output: for example, unknown values are thus not affecting our data when we are averaging it. Aggregation functions will be addressed in more detail in [the next section](06-agg.html).

## Challenges {.challenge}
1. Write a query that sorts the records in `Visited` by date, omitting entries for which the date is not known (i.e., is `null`).

1. What do you expect following query to produce:

	~~~  {.sql}
	select * from Visited where dated in ('1927-02-08', null);
	~~~

	What does it actually produce?

1. Some database designers prefer to use a **sentinel value** to mark missing data rather than `null`. For example, they will use the date "0000-00-00" to mark a missing date, or -1.0 to mark a missing salinity or radiation reading (since actual readings cannot be negative). 

	What does this simplify? What burdens or risks does it introduce?
>>>>>>> 5a5857d1
<|MERGE_RESOLUTION|>--- conflicted
+++ resolved
@@ -170,7 +170,8 @@
 we aren't including any measurements by Lake in our results,
 we need to exclude all the records for which we don't know who did the work.
 
-<<<<<<< HEAD
+In contrast to arithmetic or Boolean operators, aggregation functions that combine multiple values, such as `min`, `max` or `avg`, *ignore* `null` values. In the majority of cases, this is a desirable output: for example, unknown values are thus not affecting our data when we are averaging it. Aggregation functions will be addressed in more detail in [the next section](06-agg.html).
+
 > ## Sorting by Known Date {.challenge}
 >
 > Write a query that sorts the records in `Visited` by date,
@@ -198,22 +199,4 @@
 > or -1.0 to mark a missing salinity or radiation reading
 > (since actual readings cannot be negative).
 > What does this simplify?
-> What burdens or risks does it introduce?
-=======
-In contrast to arithmetic or Boolean operators, aggregation functions that combine multiple values, such as `min`, `max` or `avg`, *ignore* `null` values. In the majority of cases, this is a desirable output: for example, unknown values are thus not affecting our data when we are averaging it. Aggregation functions will be addressed in more detail in [the next section](06-agg.html).
-
-## Challenges {.challenge}
-1. Write a query that sorts the records in `Visited` by date, omitting entries for which the date is not known (i.e., is `null`).
-
-1. What do you expect following query to produce:
-
-	~~~  {.sql}
-	select * from Visited where dated in ('1927-02-08', null);
-	~~~
-
-	What does it actually produce?
-
-1. Some database designers prefer to use a **sentinel value** to mark missing data rather than `null`. For example, they will use the date "0000-00-00" to mark a missing date, or -1.0 to mark a missing salinity or radiation reading (since actual readings cannot be negative). 
-
-	What does this simplify? What burdens or risks does it introduce?
->>>>>>> 5a5857d1
+> What burdens or risks does it introduce?