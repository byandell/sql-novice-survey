---
layout: page
title: Lesson Title
subtitle: Instructor's Guide
---
<<<<<<< HEAD
## Legend

FIXME

## Overall

*   FIXME

## [Selecting Data](01-select.html)

## [Sorting and Removing Duplicates](02-sort-dup.html)

## [Filtering](03-filter.html)

## [Calculating New Values](04-calc.html)

## [Missing Data](05-null.html)

## [Aggregation](06-agg.html)

## [Combining Data](07-join.html)

## [Data Hygiene](08-hygiene.html)

## [Creating and Modifying Data](09-create.html)

## [Programming with Databases](10-prog.html)

----------------------------------------
=======
Relational databases are not as widely used in science as in business,
but they are still a common way to store large data sets with complex structure.
Even when the data itself isn't in a database,
the metadata could be:
for example,
meteorological data might be stored in files on disk,
but data about when and where observations were made,
data ranges,
and so on could be in a database
to make it easier for scientists to find what they want to.

*   The first few sections (up to "Missing Data") usually go very quickly.
    The pace usually slows down a bit when null values are discussed
    mostly because learners have a lot of details to keep straight by this point.
    Things *really* slow down during the discussion of joins,
    but this is the key idea in the whole lesson:
    important ideas like primary keys and referential integrity
    only make sense once learners have seen how they're used in joins.
    It's worth going over things a couple of times if necessary (with lots of examples).

*   The sections on creating and modifying data,
    and programming with databases,
    can be dropped if time is short.
    Of the two,
    people seem to care most about how to add data (which only takes a few minutes to demonstrate).

*   Simple calculations are actually easier to do in a spreadsheet;
    the advantages of using a database become clear as soon as filtering and joins are needed.
    Instructors may therefore want to show a spreadsheet with the information from the four database tables
    consolidated into a single sheet,
    and demonstrate what's needed in both systems to answer questions like,
    "What was the average radiation reading in 1931?"

*   Some advanced learners may have heard that NoSQL databases
    (i.e., ones that don't use the relational model)
    are the next big thing,
    and ask why we're not teaching those.
    The answers are:
    1.  Relational databases are far more widely used than NoSQL databases.
    2.  We have far more experience with relational databases than with any other kind,
        so we have a better idea of what to teach and how to teach it.
    3.  NoSQL databases are as different from each other as they are from relational databases.
        Until a leader emerges, it isn't clear *which* NoSQL database we should teach.
>>>>>>> 6a0df51d

## Time Estimates

*   @tomwright01: 3 hours

## Resources

*   `code/gen-survey-database.sql`: re-generate survey database used in examples.
*   `code/sqlitemagic.py`: IPython Notebook plugin to handle SQLite databases.
*   `data/*.csv`: CSV versions of data in sample survey database.

<<<<<<< HEAD
## Notes

*   Run `sqlite3 survey.db < gen-survey-database.sql` to re-create
    survey database before loading notebooks.

## SQLite Setup

In order to execute the following lessons interactively,
please install SQLite as mentioned in the setup instructions for your workshop,
then create a directory `swc_sql`:

~~~ {.bash}
$ mkdir swc_sql
$ cd swc_sql
~~~

Next,
download the SQL file `survey.sql` from [http://files.software-carpentry.org/survey.sql](http://files.software-carpentry.org/survey.sql)
and the database file `survey.db` from [http://files.software-carpentry.org/survey.db](http://files.software-carpentry.org/survey.db)
and move both files to your `swc_sql` directory.
When you are done,
`ls` should show that they are present:

~~~ {.bash}
$ ls
survey.db    survey.sql
~~~

To test that your version of SQLite can read the database,
run this command:

~~~ {.bash}
$ sqlite3 survey.db .schema
~~~

(You *must* include the period at the start of `.schema`.)
The output should look like this:

~~~ {.bash}
CREATE TABLE Person(
       ident    text,
       personal text,
       family	 text
);
CREATE TABLE Site(
       name text,
       lat  real,
       long real
);
CREATE TABLE Visited(
       ident integer,
       site  text,
       dated text
);
CREATE TABLE Survey(
       taken   integer,
       person  text,
       quant   text,
       reading real
);
~~~

If there is no output,
the most likely cause is that the database `survey.db` isn't in the directory where you're running the command.
In this case,
SQLite creates a new, empty database for you
(just as a text editor creates a new, empty document if you ask it to open a file that doesn't exist yet).

To run commands interactively,
run SQLite on `survey.db` *without* the `.schema` command:

~~~
$ sqlite3 survey.db
SQLite version 3.8.5 2014-08-15 22:37:57
Enter ".help" for usage hints.
sqlite>
~~~

As shown above,
this should give you a prompt that looks like `sqlite>`.
You can now start typing commands,
or,
as the startup line suggests,
type `.help` (again, with a period at the start) to get help.

Finally,
you can check the names and files of attached databases with the command `.databases`:

~~~ {.bash}
sqlite> .databases
seq  name             file
---  ---------------  ----------------------------------------------------------
0    main             /Users/alan_turing/swc_sql/survey.db
~~~

and check that the necessary tables "Person", "Survey", "Site" and "Visited" exist by typing:

~~~ {.bash}
sqlite> .tables
Person   Site     Survey   Visited</code></pre>
~~~

To exit SQLite and return to the Bash shell,
use `.quit`:

~~~ {.bash}
sqlite> .quit
$
=======
## SQLite Setup 

In order to do these lessons,
you will need to have the database they rely on.
To create it,
download the SQL file `code/gen-survey-database.sql` from this repository.
You can get this file without cloning this lesson's GitHub repository
by clicking on the link below and save the file to your local machine:

[https://raw.githubusercontent.com/swcarpentry/sqlite-novice-survey/gh-pages/code/gen-survey-database.sql](https://raw.githubusercontent.com/swcarpentry/sqlite-novice-survey/gh-pages/code/gen-survey-database.sql)

Once you have the file,
you can create the database `survey.db` like this:

~~~ {.bash}
$ sqlite3 survey.db < gen-survey-database.sql
~~~

In order to connect to the created database,
you need to start SQLite *from within the folder that contains the database file `survey.db`*.
To do this, type:

~~~ {.bash}
$ sqlite3 survey.db
~~~

This command opens the database itself and drops you into the database command line prompt:

~~~
SQLite version 3.7.15.2 2013-01-09 11:53:05
Enter ".help" for instructions
Enter SQL statements terminated with a ";"
sqlite>
~~~

You can check that you are connected to the right database like this:

~~~ {.bash}
sqlite> .databases
seq  name             file                                                      
---  ---------------  ----------------------------------------------------------
0    main             ~/survey.db
~~~

(Note that the path shown under `file` will probably be different on your machine.)
You can check that the necessary tables `Person`, `Survey`, `Site` and `Visited` exist by typing:

~~~ {.bash}
sqlite> .tables
~~~

Its output should be:

~~~ {.bash}
Person   Site     Survey   Visited
~~~


## How to Exit SQLite3


To exit SQLite3, type:

~~~ {.bash}
sqlite> .quit
>>>>>>> 6a0df51d
~~~<|MERGE_RESOLUTION|>--- conflicted
+++ resolved
@@ -3,37 +3,8 @@
 title: Lesson Title
 subtitle: Instructor's Guide
 ---
-<<<<<<< HEAD
 ## Legend
 
-FIXME
-
-## Overall
-
-*   FIXME
-
-## [Selecting Data](01-select.html)
-
-## [Sorting and Removing Duplicates](02-sort-dup.html)
-
-## [Filtering](03-filter.html)
-
-## [Calculating New Values](04-calc.html)
-
-## [Missing Data](05-null.html)
-
-## [Aggregation](06-agg.html)
-
-## [Combining Data](07-join.html)
-
-## [Data Hygiene](08-hygiene.html)
-
-## [Creating and Modifying Data](09-create.html)
-
-## [Programming with Databases](10-prog.html)
-
-----------------------------------------
-=======
 Relational databases are not as widely used in science as in business,
 but they are still a common way to store large data sets with complex structure.
 Even when the data itself isn't in a database,
@@ -45,6 +16,8 @@
 and so on could be in a database
 to make it easier for scientists to find what they want to.
 
+## Overall
+
 *   The first few sections (up to "Missing Data") usually go very quickly.
     The pace usually slows down a bit when null values are discussed
     mostly because learners have a lot of details to keep straight by this point.
@@ -77,7 +50,46 @@
         so we have a better idea of what to teach and how to teach it.
     3.  NoSQL databases are as different from each other as they are from relational databases.
         Until a leader emerges, it isn't clear *which* NoSQL database we should teach.
->>>>>>> 6a0df51d
+
+## [Selecting Data](01-select.html)
+
+*   FIXME
+
+## [Sorting and Removing Duplicates](02-sort-dup.html)
+
+*   FIXME
+
+## [Filtering](03-filter.html)
+
+*   FIXME
+
+## [Calculating New Values](04-calc.html)
+
+*   FIXME
+
+## [Missing Data](05-null.html)
+
+*   FIXME
+
+## [Aggregation](06-agg.html)
+
+*   FIXME
+
+## [Combining Data](07-join.html)
+
+*   FIXME
+
+## [Data Hygiene](08-hygiene.html)
+
+*   FIXME
+
+## [Creating and Modifying Data](09-create.html)
+
+*   FIXME
+
+## [Programming with Databases](10-prog.html)
+
+*   FIXME
 
 ## Time Estimates
 
@@ -88,12 +100,6 @@
 *   `code/gen-survey-database.sql`: re-generate survey database used in examples.
 *   `code/sqlitemagic.py`: IPython Notebook plugin to handle SQLite databases.
 *   `data/*.csv`: CSV versions of data in sample survey database.
-
-<<<<<<< HEAD
-## Notes
-
-*   Run `sqlite3 survey.db < gen-survey-database.sql` to re-create
-    survey database before loading notebooks.
 
 ## SQLite Setup
 
@@ -198,71 +204,4 @@
 ~~~ {.bash}
 sqlite> .quit
 $
-=======
-## SQLite Setup 
-
-In order to do these lessons,
-you will need to have the database they rely on.
-To create it,
-download the SQL file `code/gen-survey-database.sql` from this repository.
-You can get this file without cloning this lesson's GitHub repository
-by clicking on the link below and save the file to your local machine:
-
-[https://raw.githubusercontent.com/swcarpentry/sqlite-novice-survey/gh-pages/code/gen-survey-database.sql](https://raw.githubusercontent.com/swcarpentry/sqlite-novice-survey/gh-pages/code/gen-survey-database.sql)
-
-Once you have the file,
-you can create the database `survey.db` like this:
-
-~~~ {.bash}
-$ sqlite3 survey.db < gen-survey-database.sql
-~~~
-
-In order to connect to the created database,
-you need to start SQLite *from within the folder that contains the database file `survey.db`*.
-To do this, type:
-
-~~~ {.bash}
-$ sqlite3 survey.db
-~~~
-
-This command opens the database itself and drops you into the database command line prompt:
-
-~~~
-SQLite version 3.7.15.2 2013-01-09 11:53:05
-Enter ".help" for instructions
-Enter SQL statements terminated with a ";"
-sqlite>
-~~~
-
-You can check that you are connected to the right database like this:
-
-~~~ {.bash}
-sqlite> .databases
-seq  name             file                                                      
----  ---------------  ----------------------------------------------------------
-0    main             ~/survey.db
-~~~
-
-(Note that the path shown under `file` will probably be different on your machine.)
-You can check that the necessary tables `Person`, `Survey`, `Site` and `Visited` exist by typing:
-
-~~~ {.bash}
-sqlite> .tables
-~~~
-
-Its output should be:
-
-~~~ {.bash}
-Person   Site     Survey   Visited
-~~~
-
-
-## How to Exit SQLite3
-
-
-To exit SQLite3, type:
-
-~~~ {.bash}
-sqlite> .quit
->>>>>>> 6a0df51d
 ~~~